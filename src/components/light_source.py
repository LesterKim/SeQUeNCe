--- conflicted
+++ resolved
@@ -14,7 +14,6 @@
 
 
 class LightSource(Entity):
-<<<<<<< HEAD
     """Model for a laser light source.
 
     The LightSource component acts as a simple low intensity laser, providing photon clusters at a set frequency.
@@ -31,7 +30,8 @@
         photon_counter (int): counter for number of photons emitted.
     """
 
-    def __init__(self, name, timeline, **kwargs):
+    def __init__(self, name, timeline, frequency=8e7, wavelength=1550, bandwidth=0, mean_photon_num=0.1,
+                 encoding_type=polarization, phase_error=0):
         """Constructor for the LightSource class.
 
         Arguments:
@@ -46,11 +46,6 @@
             encoding_type (Dict): encoding scheme of emitted photons (as defined in the encoding module) (default polarization).
             phase_error (float): phase error applied to qubits (default 0).
         """
-
-=======
-    def __init__(self, name, timeline, frequency=8e7, wavelength=1550, bandwidth=0, mean_photon_num=0.1,
-                 encoding_type=polarization, phase_error=0):
->>>>>>> 8451b153
         Entity.__init__(self, name, timeline)
         self.frequency = frequency  # measured in Hz
         self.wavelength = wavelength  # measured in nm
@@ -108,7 +103,6 @@
 
 
 class SPDCSource(LightSource):
-<<<<<<< HEAD
     """Model for a laser light source for entangled photons (via SPDC).
 
     The SPDCLightSource component acts as a simple low intensity laser with an SPDC lens.
@@ -128,18 +122,12 @@
         another_receiver (Entity): device to receive another entangled photon.
     """
 
-    def __init__(self, name, timeline, **kwargs):
-        super().__init__(name, timeline, **kwargs)
-        self.direct_receiver = kwargs.get("direct_receiver", None)
-        self.another_receiver = kwargs.get("another_receiver", None)
-        self.wavelengths = kwargs.get("wavelengths", [])
-=======
-    def __init__(self, name, timeline, another_receiver=None, wavelengths=[], frequency=8e7, wavelength=1550,
+    def __init__(self, name, timeline, direct_receiver=None, another_receiver=None, wavelengths=[], frequency=8e7, wavelength=1550,
                  bandwidth=0, mean_photon_num=0.1, encoding_type=polarization, phase_error=0):
         super().__init__(name, timeline, frequency, wavelength, bandwidth, mean_photon_num, encoding_type, phase_error)
+        self.direct_receiver = direct_receiver
         self.another_receiver = another_receiver
         self.wavelengths = wavelengths
->>>>>>> 8451b153
 
     def emit(self, state_list):
         """Method to emit photons.
